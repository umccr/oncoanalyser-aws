--- conflicted
+++ resolved
@@ -79,8 +79,8 @@
     });
 
     const launchTemplateTask = this.getLaunchTemplate({
-        securityGroup: securityGroup,
-        launchTemplateName: "oncoanalyser-task"
+      securityGroup: securityGroup,
+      launchTemplateName: "oncoanalyser-task"
     });
 
     const computeEnvironmentTask = new batch.ManagedEc2EcsComputeEnvironment(
@@ -312,14 +312,8 @@
       BATCH_JOB_QUEUE_NAME: jobQueueTask.jobQueueName,
       S3_BUCKET_NAME: props.bucket.bucket,
       S3_BUCKET_REFDATA_PREFIX: props.bucket.refDataPrefix,
-<<<<<<< HEAD
-      BATCH_VOLUME_MOUNT_POINT: BATCH_VOLUME_MOUNT_POINT,
       PLUGINS: NEXTFLOW_PLUGINS,
-=======
->>>>>>> 9c8c6397
     }, { });
-
-    console.log(nextflowConfig);
 
     // Create job definition for pipeline execution
     const jobDefinition = new batch.EcsJobDefinition(this, "JobDefinition", {
