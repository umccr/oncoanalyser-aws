import { Construct } from "constructs";

import * as path from "path";

import * as batch from "aws-cdk-lib/aws-batch";
import * as cdk from "aws-cdk-lib";
import { Aws } from "aws-cdk-lib";
import * as ec2 from "aws-cdk-lib/aws-ec2";
import * as ecrAssets from "aws-cdk-lib/aws-ecr-assets";
import { Platform } from "aws-cdk-lib/aws-ecr-assets";
import { ContainerImage } from "aws-cdk-lib/aws-ecs";
import * as iam from "aws-cdk-lib/aws-iam";
import * as s3 from "aws-cdk-lib/aws-s3";
<<<<<<< HEAD
import { NextflowConfigConstruct } from "./nextflow-config-construct";
=======
import * as ssm from "aws-cdk-lib/aws-ssm";

import * as Handlebars from "handlebars";
import * as ecrDeployment from "cdk-ecr-deployment";
import { Aws } from "aws-cdk-lib";
import { ContainerImage } from "aws-cdk-lib/aws-ecs";
import { Platform } from "aws-cdk-lib/aws-ecr-assets";
import { NEXTFLOW_PLUGINS } from "./dependencies";
>>>>>>> 841486fd

export type BucketProps = {
  bucket: string;
  inputPrefix: string;
  outputPrefix: string;
  refDataPrefix: string;
};

export type OncoanalyserProps = {
  vpc?: ec2.IVpc | string;
  pipelineInstanceTypes: ec2.InstanceType[];
  taskInstanceTypes: ec2.InstanceType[];
  maxPipelineCpus: number;
  maxTaskCpus: number;
  bucket: BucketProps;
};

export class Oncoanalyser extends Construct {
  constructor(scope: Construct, id: string, props: OncoanalyserProps) {
    super(scope, id);

    let vpc;
    if (props.vpc === undefined) {
      vpc = ec2.Vpc.fromLookup(this, "VPC", {
        isDefault: true,
      });
    } else if (typeof props.vpc == "string") {
      vpc = ec2.Vpc.fromLookup(this, "VPC", {
        vpcName: props.vpc,
      });
    } else {
      vpc = props.vpc;
    }

    /// Allows all outbound connections.
    const securityGroup = new ec2.SecurityGroup(this, "SecurityGroup", {
      allowAllOutbound: true,
      description: "oncoanalyser security group",
      vpc,
    });

    // Create Batch resources and co for Nextflow ***task*** jobs
    const roleBatchInstanceTask = new iam.Role(this, "BatchInstanceRoleTask", {
      roleName: "batch-instance-role-task",
      assumedBy: new iam.CompositePrincipal(
        new iam.ServicePrincipal("ec2.amazonaws.com"),
        new iam.ServicePrincipal("ecs-tasks.amazonaws.com"),
      ),
      managedPolicies: [
        iam.ManagedPolicy.fromAwsManagedPolicyName(
          "AmazonSSMManagedInstanceCore",
        ),
        iam.ManagedPolicy.fromAwsManagedPolicyName(
          "service-role/AmazonEC2ContainerServiceforEC2Role",
        ),
      ],
    });

    const launchTemplateTask = this.getLaunchTemplate({
      securityGroup: securityGroup,
<<<<<<< HEAD
      launchTemplateName: "oncoanalyser-task",
=======
      launchTemplateName: "oncoanalyser-task"
>>>>>>> 841486fd
    });

    const computeEnvironmentTask = new batch.ManagedEc2EcsComputeEnvironment(
      this,
      "ComputeEnvironmentTask",
      {
        allocationStrategy: batch.AllocationStrategy.BEST_FIT_PROGRESSIVE,
        instanceRole: roleBatchInstanceTask,
        instanceTypes: props.taskInstanceTypes,
        launchTemplate: launchTemplateTask,
        maxvCpus: props.maxTaskCpus,
        securityGroups: [],
        useOptimalInstanceClasses: false,
        vpc: vpc,
        vpcSubnets: {
          subnetType: ec2.SubnetType.PUBLIC,
        },
      },
    );

    const jobQueueTask = new batch.JobQueue(this, "JobQueueTask", {
      jobQueueName: "oncoanalyser-tasks",
      computeEnvironments: [
        { computeEnvironment: computeEnvironmentTask, order: 1 },
      ],
    });

    // Create Batch resources and co for Nextflow ***pipeline*** jobs
    const roleBatchInstancePipeline = new iam.Role(
      this,
      "BatchInstanceRolePipeline",
      {
        roleName: "batch-instance-role-pipeline",
        assumedBy: new iam.CompositePrincipal(
          new iam.ServicePrincipal("ec2.amazonaws.com"),
          new iam.ServicePrincipal("ecs-tasks.amazonaws.com"),
        ),
        managedPolicies: [
          iam.ManagedPolicy.fromAwsManagedPolicyName("AmazonS3ReadOnlyAccess"),
          iam.ManagedPolicy.fromAwsManagedPolicyName(
            "AmazonSSMManagedInstanceCore",
          ),
          iam.ManagedPolicy.fromAwsManagedPolicyName(
            "service-role/AmazonEC2ContainerServiceforEC2Role",
          ),
        ],
      },
    );

    // NOTE(SW): the below policies are mostly those described by the Nextflow documents, some minor changes have been
    // made so that the access is less permissive

    new iam.Policy(this, "PipelinePolicyBatchJobs", {
      roles: [roleBatchInstancePipeline],
      statements: [
        new iam.PolicyStatement({
          actions: [
            "batch:CancelJob",
            "batch:SubmitJob",
            "batch:TagResource",
            "batch:TerminateJob",
          ],

          resources: [
            jobQueueTask.jobQueueArn,
            // this is the naming format of the job definitions made by the pipeline node
            `arn:aws:batch:${Aws.REGION}:${Aws.ACCOUNT_ID}:job-definition/nf-*`,
          ],
        }),
      ],
    });

    new iam.Policy(this, "PipelinePolicyBatchGeneral", {
      roles: [roleBatchInstancePipeline],
      statements: [
        new iam.PolicyStatement({
          actions: [
            "batch:ListJobs",
            "batch:DescribeJobs",
            "batch:DescribeJobQueues",
            "batch:DescribeComputeEnvironments",
            "batch:RegisterJobDefinition",
            "batch:DescribeJobDefinitions",
          ],
          resources: ["*"],
        }),
      ],
    });

    new iam.Policy(this, "PipelinePolicyInstances", {
      roles: [roleBatchInstancePipeline],
      statements: [
        new iam.PolicyStatement({
          actions: [
            "ecs:DescribeTasks",
            "ec2:DescribeInstances",
            "ec2:DescribeInstanceTypes",
            "ec2:DescribeInstanceAttribute",
            "ecs:DescribeContainerInstances",
            "ec2:DescribeInstanceStatus",
          ],
          resources: ["*"],
        }),
      ],
    });

    new iam.Policy(this, "PipelinePolicyECR", {
      roles: [roleBatchInstancePipeline],
      statements: [
        new iam.PolicyStatement({
          actions: [
            "ecr:GetAuthorizationToken",
            "ecr:BatchCheckLayerAvailability",
            "ecr:GetDownloadUrlForLayer",
            "ecr:GetRepositoryPolicy",
            "ecr:DescribeRepositories",
            "ecr:ListImages",
            "ecr:DescribeImages",
            "ecr:BatchGetImage",
            "ecr:GetLifecyclePolicy",
            "ecr:GetLifecyclePolicyPreview",
            "ecr:ListTagsForResource",
            "ecr:DescribeImageScanFindings",
          ],
          resources: ["*"],
        }),
      ],
    });

    new iam.Policy(this, "PipelinePolicyCloudWatchLogEvents", {
      roles: [roleBatchInstancePipeline],
      statements: [
        new iam.PolicyStatement({
          actions: ["logs:GetLogEvents"],
          resources: [
            `arn:aws:logs:${Aws.REGION}:${Aws.ACCOUNT_ID}:log-group:/aws/batch/job/:nf-*`,
          ],
        }),
      ],
    });

    new iam.Policy(this, "PipelinePolicyAppConfig", {
      roles: [roleBatchInstancePipeline],
      statements: [
        new iam.PolicyStatement({
          actions: [
            "appconfig:GetLatestConfiguration",
            "appconfig:StartConfigurationSession",
          ],
          // should be tightened
          resources: [`*`],
        }),
      ],
    });

    roleBatchInstancePipeline.attachInlinePolicy(
      new iam.Policy(this, "PipelinePolicyPassRole", {
        statements: [
          new iam.PolicyStatement({
            actions: ["iam:PassRole"],
            resources: [roleBatchInstanceTask.roleArn],
          }),
        ],
      }),
    );

    const launchTemplatePipeline = this.getLaunchTemplate({
      securityGroup: securityGroup,
      launchTemplateName: "oncoanalyser-pipeline",
    });

    const computeEnvironmentPipeline =
      new batch.ManagedEc2EcsComputeEnvironment(
        this,
        "ComputeEnvironmentPipeline",
        {
          allocationStrategy: batch.AllocationStrategy.BEST_FIT_PROGRESSIVE,
          instanceRole: roleBatchInstancePipeline,
          instanceTypes: props.pipelineInstanceTypes,
          launchTemplate: launchTemplatePipeline,
          maxvCpus: props.maxPipelineCpus,
          securityGroups: [],
          useOptimalInstanceClasses: false,
          vpc: vpc,
          vpcSubnets: {
            subnetType: ec2.SubnetType.PUBLIC,
          },
        },
      );

    const jobQueuePipeline = new batch.JobQueue(this, "JobQueuePipeline", {
      jobQueueName: "oncoanalyser-pipeline",
      computeEnvironments: [
        { computeEnvironment: computeEnvironmentPipeline, order: 1 },
      ],
    });

<<<<<<< HEAD
    // create Docker image for pipeline
    const image = new ecrAssets.DockerImageAsset(this, "DockerImage", {
      directory: path.join(__dirname, "resources"),
      platform: Platform.LINUX_AMD64,
=======
    // Create Docker image and deploy
    const image = new ecrAssets.DockerImageAsset(this, 'DockerImage', {
      directory: path.join(__dirname, 'resources'),
      platform: Platform.LINUX_AMD64,
      buildArgs: {
        NEXTFLOW_PLUGINS: NEXTFLOW_PLUGINS.join(",")
      }
>>>>>>> 841486fd
    });

    // Bucket permissions
    const nfBucket = s3.Bucket.fromBucketName(
      this,
      "S3Bucket",
      props.bucket.bucket,
    );

    nfBucket.grantRead(
      roleBatchInstancePipeline,
      `${props.bucket.inputPrefix}/*`,
    );
    nfBucket.grantRead(roleBatchInstanceTask, `${props.bucket.inputPrefix}/*`);

    nfBucket.grantRead(
      roleBatchInstancePipeline,
      `${props.bucket.refDataPrefix}/*`,
    );
    nfBucket.grantRead(
      roleBatchInstanceTask,
      `${props.bucket.refDataPrefix}/*`,
    );

    nfBucket.grantReadWrite(
      roleBatchInstancePipeline,
      `${props.bucket.outputPrefix}/*`,
    );
    nfBucket.grantReadWrite(
      roleBatchInstanceTask,
      `${props.bucket.outputPrefix}/*`,
    );

<<<<<<< HEAD
    const config = new NextflowConfigConstruct(this, "NextflowConfig", {
      bucket: props.bucket,
      tasksInstanceRole: roleBatchInstanceTask,
      tasksJobQueue: jobQueueTask,
      copyToLocalEcr: false,
    });
=======
    const nextflowConfigTemplate = fs.readFileSync(path.join(__dirname, "resources/nextflow_aws.template.config"), { encoding: "utf-8"});

    const nextflowConfigTemplateCompiled = Handlebars.compile(nextflowConfigTemplate);

    const nextflowConfig = nextflowConfigTemplateCompiled({
      BATCH_INSTANCE_TASK_ROLE_ARN: roleBatchInstanceTask.roleArn,
      BATCH_JOB_QUEUE_NAME: jobQueueTask.jobQueueName,
      S3_BUCKET_NAME: props.bucket.bucket,
      S3_BUCKET_REFDATA_PREFIX: props.bucket.refDataPrefix,
      PLUGINS: NEXTFLOW_PLUGINS,
    }, { });
>>>>>>> 841486fd

    // Create job definition for pipeline execution
    const jobDefinition = new batch.EcsJobDefinition(this, "JobDefinition", {
      jobDefinitionName: "oncoanalyser-job-definition",
      container: new batch.EcsEc2ContainerDefinition(
        this,
        "EcsEc2ContainerDefinition",
        {
          cpu: 1,
          image: ContainerImage.fromDockerImageAsset(image),
          command: ["true"],
          memory: cdk.Size.gibibytes(1),
          jobRole: roleBatchInstancePipeline,
          environment: config.getEnvironmentVariables(),
        },
      ),
    });
  }

  getLaunchTemplate(args: {
    securityGroup: ec2.ISecurityGroup;
    launchTemplateName?: string;
  }) {
    const userData = ec2.UserData.custom(
      `MIME-Version: 1.0
Content-Type: multipart/mixed; boundary="==BOUNDARY=="

--==BOUNDARY==
Content-Type: text/cloud-config; charset="us-ascii"

packages:
  - btrfs-progs
  - git
  - jq
  - lvm2
  - sed
  - unzip
  - wget

--==BOUNDARY==
Content-Type: text/x-shellscript; charset="us-ascii"

#!/bin/bash
curl https://awscli.amazonaws.com/awscli-exe-linux-x86_64.zip -o /tmp/awscliv2.zip
unzip -q /tmp/awscliv2.zip -d /tmp/

/tmp/aws/install --install-dir /opt/awscliv2/aws-cli/ --bin-dir /opt/awscliv2/bin/
ln -s /opt/awscliv2/bin/aws /usr/local/bin/

git clone https://github.com/awslabs/amazon-ebs-autoscale /tmp/amazon-ebs-autoscale/
(cd /tmp/amazon-ebs-autoscale/ && git checkout 6db0c70)

bash /tmp/amazon-ebs-autoscale/install.sh

rm -rf /tmp/awscliv2.zip /tmp/aws/ /tmp/amazon-ebs-autoscale/
--==BOUNDARY==--`,
    );
    const ltName = args.launchTemplateName ?? "oncoanalyser";
    const constructId = `LaunchTemplate-${ltName}`;
    const launchTemplate = new ec2.LaunchTemplate(this, constructId, {
      associatePublicIpAddress: true,
      userData: userData,
      securityGroup: args.securityGroup,
    });

    cdk.Tags.of(launchTemplate).add("Name", ltName);
    return launchTemplate;
  }
}<|MERGE_RESOLUTION|>--- conflicted
+++ resolved
@@ -11,9 +11,7 @@
 import { ContainerImage } from "aws-cdk-lib/aws-ecs";
 import * as iam from "aws-cdk-lib/aws-iam";
 import * as s3 from "aws-cdk-lib/aws-s3";
-<<<<<<< HEAD
 import { NextflowConfigConstruct } from "./nextflow-config-construct";
-=======
 import * as ssm from "aws-cdk-lib/aws-ssm";
 
 import * as Handlebars from "handlebars";
@@ -22,7 +20,6 @@
 import { ContainerImage } from "aws-cdk-lib/aws-ecs";
 import { Platform } from "aws-cdk-lib/aws-ecr-assets";
 import { NEXTFLOW_PLUGINS } from "./dependencies";
->>>>>>> 841486fd
 
 export type BucketProps = {
   bucket: string;
@@ -83,11 +80,7 @@
 
     const launchTemplateTask = this.getLaunchTemplate({
       securityGroup: securityGroup,
-<<<<<<< HEAD
       launchTemplateName: "oncoanalyser-task",
-=======
-      launchTemplateName: "oncoanalyser-task"
->>>>>>> 841486fd
     });
 
     const computeEnvironmentTask = new batch.ManagedEc2EcsComputeEnvironment(
@@ -285,20 +278,13 @@
       ],
     });
 
-<<<<<<< HEAD
     // create Docker image for pipeline
     const image = new ecrAssets.DockerImageAsset(this, "DockerImage", {
-      directory: path.join(__dirname, "resources"),
-      platform: Platform.LINUX_AMD64,
-=======
-    // Create Docker image and deploy
-    const image = new ecrAssets.DockerImageAsset(this, 'DockerImage', {
       directory: path.join(__dirname, 'resources'),
       platform: Platform.LINUX_AMD64,
       buildArgs: {
         NEXTFLOW_PLUGINS: NEXTFLOW_PLUGINS.join(",")
       }
->>>>>>> 841486fd
     });
 
     // Bucket permissions
@@ -332,26 +318,12 @@
       `${props.bucket.outputPrefix}/*`,
     );
 
-<<<<<<< HEAD
     const config = new NextflowConfigConstruct(this, "NextflowConfig", {
       bucket: props.bucket,
       tasksInstanceRole: roleBatchInstanceTask,
       tasksJobQueue: jobQueueTask,
       copyToLocalEcr: false,
     });
-=======
-    const nextflowConfigTemplate = fs.readFileSync(path.join(__dirname, "resources/nextflow_aws.template.config"), { encoding: "utf-8"});
-
-    const nextflowConfigTemplateCompiled = Handlebars.compile(nextflowConfigTemplate);
-
-    const nextflowConfig = nextflowConfigTemplateCompiled({
-      BATCH_INSTANCE_TASK_ROLE_ARN: roleBatchInstanceTask.roleArn,
-      BATCH_JOB_QUEUE_NAME: jobQueueTask.jobQueueName,
-      S3_BUCKET_NAME: props.bucket.bucket,
-      S3_BUCKET_REFDATA_PREFIX: props.bucket.refDataPrefix,
-      PLUGINS: NEXTFLOW_PLUGINS,
-    }, { });
->>>>>>> 841486fd
 
     // Create job definition for pipeline execution
     const jobDefinition = new batch.EcsJobDefinition(this, "JobDefinition", {
