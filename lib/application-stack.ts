import { Construct } from "constructs";

import * as path from "path";
import * as fs from "fs";

import * as batch from "aws-cdk-lib/aws-batch";
import * as cdk from "aws-cdk-lib";
import * as ec2 from "aws-cdk-lib/aws-ec2";
import * as ecr from "aws-cdk-lib/aws-ecr";
import * as ecrAssets from "aws-cdk-lib/aws-ecr-assets";
import * as ecs from "aws-cdk-lib/aws-ecs";
import * as iam from "aws-cdk-lib/aws-iam";
import * as s3 from "aws-cdk-lib/aws-s3";
import * as ssm from "aws-cdk-lib/aws-ssm";
import * as appconfig from 'aws-cdk-lib/aws-appconfig';

import * as Handlebars from "handlebars";
import * as ecrDeployment from "cdk-ecr-deployment";
import {Aws, Stack, Token} from "aws-cdk-lib";
import {ContainerImage} from "aws-cdk-lib/aws-ecs";
import {Platform} from "aws-cdk-lib/aws-ecr-assets";
import {DeploymentStrategyId} from "aws-cdk-lib/aws-appconfig";

export type BucketProps = {
  bucket: string;
  inputPrefix: string;
  outputPrefix: string;
  refDataPrefix: string;
};

export type OncoanalyserProps = {
  vpc?: ec2.IVpc | string;
  pipelineInstanceTypes: ec2.InstanceType[];
  taskInstanceTypes: ec2.InstanceType[];
  maxPipelineCpus: number;
  maxTaskCpus: number;
  bucket: BucketProps;
  docker: DockerImageBuildProps;
};

export class Oncoanalyser extends Construct {
  constructor(scope: Construct, id: string, props: OncoanalyserProps) {
    super(scope, id);

    let vpc;
    if (props.vpc === undefined) {
      vpc = ec2.Vpc.fromLookup(this, "VPC", {
        isDefault: true,
      });
    } else if (typeof props.vpc == "string") {
      vpc = ec2.Vpc.fromLookup(this, "VPC", {
        vpcName: props.vpc,
      });
    } else {
      vpc = props.vpc;
    }

    /// Allows all outbound connections.
    const securityGroup = new ec2.SecurityGroup(this, "SecurityGroup", {
      allowAllOutbound: true,
      description: "oncoanalyser security group",
      vpc,
    });

    // Create Batch resources and co for Nextflow ***task*** jobs
    const roleBatchInstanceTask = new iam.Role(this, "BatchInstanceRoleTask", {
      roleName: "batch-instance-role-task",
      assumedBy: new iam.CompositePrincipal(
        new iam.ServicePrincipal("ec2.amazonaws.com"),
        new iam.ServicePrincipal("ecs-tasks.amazonaws.com"),
      ),
      managedPolicies: [
        iam.ManagedPolicy.fromAwsManagedPolicyName(
          "AmazonSSMManagedInstanceCore",
        ),
        iam.ManagedPolicy.fromAwsManagedPolicyName(
          "service-role/AmazonEC2ContainerServiceforEC2Role",
        ),
      ],
    });

    const launchTemplateTask = this.getLaunchTemplate({
        securityGroup: securityGroup,
        launchTemplateName: "oncoanalyser-task"
    });

    const computeEnvironmentTask = new batch.ManagedEc2EcsComputeEnvironment(
      this,
      "ComputeEnvironmentTask",
      {
        allocationStrategy: batch.AllocationStrategy.BEST_FIT,
        instanceRole: roleBatchInstanceTask,
        instanceTypes: props.taskInstanceTypes,
        launchTemplate: launchTemplateTask,
        maxvCpus: props.maxTaskCpus,
        securityGroups: [],
        useOptimalInstanceClasses: false,
        vpc: vpc,
        vpcSubnets: {
          subnetType: ec2.SubnetType.PUBLIC,
        },
      },
    );

    const jobQueueTask = new batch.JobQueue(this, "JobQueueTask", {
      jobQueueName: "oncoanalyser-tasks",
      computeEnvironments: [
        { computeEnvironment: computeEnvironmentTask, order: 1 },
      ],
    });

    // Create Batch resources and co for Nextflow ***pipeline*** jobs
    const roleBatchInstancePipeline = new iam.Role(
      this,
      "BatchInstanceRolePipeline",
      {
        roleName: "batch-instance-role-pipeline",
        assumedBy: new iam.CompositePrincipal(
          new iam.ServicePrincipal("ec2.amazonaws.com"),
          new iam.ServicePrincipal("ecs-tasks.amazonaws.com"),
        ),
        managedPolicies: [
          iam.ManagedPolicy.fromAwsManagedPolicyName("AmazonS3ReadOnlyAccess"),
          iam.ManagedPolicy.fromAwsManagedPolicyName(
            "AmazonSSMManagedInstanceCore",
          ),
          iam.ManagedPolicy.fromAwsManagedPolicyName(
            "service-role/AmazonEC2ContainerServiceforEC2Role",
          ),
        ],
      },
    );

    // NOTE(SW): the below policies are mostly those described by the Nextflow documents, some minor changes have been
    // made so that the access is less permissive

    new iam.Policy(this, "PipelinePolicyBatchJobs", {
      roles: [roleBatchInstancePipeline],
      statements: [
        new iam.PolicyStatement({
          actions: [
            "batch:CancelJob",
            "batch:SubmitJob",
            "batch:TagResource",
            "batch:TerminateJob",
          ],

          resources: [
            jobQueueTask.jobQueueArn,
            `arn:aws:batch:${Aws.REGION}:${Aws.ACCOUNT_ID}:job-definition/nf-*`,
          ],
        }),
      ],
    });

    new iam.Policy(this, "PipelinePolicyBatchGeneral", {
      roles: [roleBatchInstancePipeline],
      statements: [
        new iam.PolicyStatement({
          actions: [
            "batch:ListJobs",
            "batch:DescribeJobs",
            "batch:DescribeJobQueues",
            "batch:DescribeComputeEnvironments",
            "batch:RegisterJobDefinition",
            "batch:DescribeJobDefinitions",
          ],
          resources: ["*"],
        }),
      ],
    });

    new iam.Policy(this, "PipelinePolicyInstances", {
      roles: [roleBatchInstancePipeline],
      statements: [
        new iam.PolicyStatement({
          actions: [
            "ecs:DescribeTasks",
            "ec2:DescribeInstances",
            "ec2:DescribeInstanceTypes",
            "ec2:DescribeInstanceAttribute",
            "ecs:DescribeContainerInstances",
            "ec2:DescribeInstanceStatus",
          ],
          resources: ["*"],
        }),
      ],
    });

    new iam.Policy(this, "PipelinePolicyECR", {
      roles: [roleBatchInstancePipeline],
      statements: [
        new iam.PolicyStatement({
          actions: [
            "ecr:GetAuthorizationToken",
            "ecr:BatchCheckLayerAvailability",
            "ecr:GetDownloadUrlForLayer",
            "ecr:GetRepositoryPolicy",
            "ecr:DescribeRepositories",
            "ecr:ListImages",
            "ecr:DescribeImages",
            "ecr:BatchGetImage",
            "ecr:GetLifecyclePolicy",
            "ecr:GetLifecyclePolicyPreview",
            "ecr:ListTagsForResource",
            "ecr:DescribeImageScanFindings",
          ],
          resources: ["*"],
        }),
      ],
    });

    new iam.Policy(this, "PipelinePolicyCloudWatchLogEvents", {
      roles: [roleBatchInstancePipeline],
      statements: [
        new iam.PolicyStatement({
          actions: ["logs:GetLogEvents"],
          resources: [
            `arn:aws:logs:${Aws.REGION}:${Aws.ACCOUNT_ID}:log-group:/aws/batch/job/:nf-*`,
          ],
        }),
      ],
    });

      new iam.Policy(this,  "PipelinePolicyAppConfig", {
          roles: [roleBatchInstancePipeline],
          statements: [
              new iam.PolicyStatement({actions: [
              "appconfig:GetLatestConfiguration",
              "appconfig:StartConfigurationSession",
          ],
                  // should be tightened
          resources: [`*`] })
          ]
      })

    roleBatchInstancePipeline.attachInlinePolicy(
      new iam.Policy(this, "PipelinePolicyPassRole", {
        statements: [
          new iam.PolicyStatement({
            actions: ["iam:PassRole"],
            resources: [roleBatchInstanceTask.roleArn],
          }),
        ],
      }),
    );

    const launchTemplatePipeline = this.getLaunchTemplate({
      securityGroup: securityGroup,
      launchTemplateName: "oncoanalyser-pipeline"
    });

    const computeEnvironmentPipeline =
      new batch.ManagedEc2EcsComputeEnvironment(
        this,
        "ComputeEnvironmentPipeline",
        {
          allocationStrategy: batch.AllocationStrategy.BEST_FIT,
          instanceRole: roleBatchInstancePipeline,
          instanceTypes: props.pipelineInstanceTypes,
          launchTemplate: launchTemplatePipeline,
          maxvCpus: props.maxPipelineCpus,
          securityGroups: [],
          useOptimalInstanceClasses: false,
          vpc: vpc,
          vpcSubnets: {
            subnetType: ec2.SubnetType.PUBLIC,
          },
        },
      );

    const jobQueuePipeline = new batch.JobQueue(this, "JobQueuePipeline", {
      jobQueueName: "oncoanalyser-pipeline",
      computeEnvironments: [
        { computeEnvironment: computeEnvironmentPipeline, order: 1 },
      ],
    });

    // Create Docker image and deploy
    const image = new ecrAssets.DockerImageAsset(this, 'DockerImage', {
      directory: path.join(__dirname, 'resources'),
      platform: Platform.LINUX_AMD64
    });

    // Bucket permissions
    const nfBucket = s3.Bucket.fromBucketName(
      this,
      "S3Bucket",
      props.bucket.bucket,
    );

    nfBucket.grantRead(
      roleBatchInstancePipeline,
      `${props.bucket.inputPrefix}/*`,
    );
    nfBucket.grantRead(roleBatchInstanceTask, `${props.bucket.inputPrefix}/*`);

    nfBucket.grantRead(
      roleBatchInstancePipeline,
      `${props.bucket.refDataPrefix}/*`,
    );
    nfBucket.grantRead(
      roleBatchInstanceTask,
      `${props.bucket.refDataPrefix}/*`,
    );

    nfBucket.grantReadWrite(
      roleBatchInstancePipeline,
      `${props.bucket.outputPrefix}/*`,
    );
    nfBucket.grantReadWrite(
      roleBatchInstanceTask,
      `${props.bucket.outputPrefix}/*`,
    );

    const application = new appconfig.Application(this, 'NextflowConfig');
    const environment = new appconfig.Environment(this, 'NextflowConfigEnvironment', {
      application: application,
    });

      // given our nextflow only runs on demand (and only picks up the config on startup) - there is no point waiting when we roll out configs
   const deploymentStrategy = new appconfig.DeploymentStrategy(this, 'DeploymentStrategy', {
       deploymentStrategyName: 'AllAtOnceAsQuickAsWeCan',
       rolloutStrategy: {
           growthFactor: 100,
           deploymentDuration: cdk.Duration.minutes(0),
           finalBakeTime: cdk.Duration.minutes(0),
       },
    });


    const createProcessImageAsset = (env: any, envName: string, cdkId: string, imageName: string) => {
      const imageAsset = new ecrAssets.DockerImageAsset(this, cdkId, {
        directory: path.join(__dirname, 'task_docker_images'),
        platform: Platform.LINUX_AMD64,
        // because the image base name is passed into Docker - the actual Docker checksum
        // itself won't change even when the image base does... so we need to add it into the hash
        extraHash: imageName,
        buildArgs: {
          // pass this through to Docker forming the base of the image we are constructing
          BASE_IMAGE: imageName,
        }
      });

      env[envName] = imageAsset.imageUri;
    }

    const env: Record<string,string> = {
      BATCH_INSTANCE_TASK_ROLE_ARN: roleBatchInstanceTask.roleArn,
      BATCH_JOB_QUEUE_NAME: jobQueueTask.jobQueueName,
      S3_BUCKET_NAME: props.bucket.bucket,
      S3_BUCKET_REFDATA_PREFIX: props.bucket.refDataPrefix,
<<<<<<< HEAD
      BATCH_VOLUME_MOUNT_POINT: BATCH_VOLUME_MOUNT_POINT,
    };

      // modules/local/neo/annotate_fusions/main.nf:                   'biocontainers/hmftools-isofox:1.7.1--hdfd78af_1'

    createProcessImageAsset(env, "NEO_DOCKER_IMAGE_URI", "NeoImageAsset", "quay.io/biocontainers/hmftools-neo:1.2--hdfd78af_1");
    createProcessImageAsset(env, "BAMTOOLS_DOCKER_IMAGE_URI", "BamToolsImageAsset", "quay.io/biocontainers/hmftools-bam-tools:1.3--hdfd78af_0");
    createProcessImageAsset(env, "LINXREPORT_DOCKER_IMAGE_URI", "LinxReportImageAsset", "quay.io/biocontainers/r-linxreport:1.0.0--r43hdfd78af_0");
    createProcessImageAsset(env, "PAVE_DOCKER_IMAGE_URI", "PaveImageAsset", "quay.io/biocontainers/hmftools-pave:1.7--hdfd78af_0");
    createProcessImageAsset(env, "ESVEE_DOCKER_IMAGE_URI", "EsveeImageAsset", "quay.io/biocontainers/hmftools-esvee:1.0--hdfd78af_0");
    createProcessImageAsset(env, "SAMBAMBA_DOCKER_IMAGE_URI", "SambambaImageAsset", "quay.io/biocontainers/sambamba:1.0.1--h6f6fda4_0");
    createProcessImageAsset(env, "COBALT_DOCKER_IMAGE_URI", "CobaltImageAsset", "quay.io/biocontainers/hmftools-cobalt:2.0--hdfd78af_0");
    createProcessImageAsset(env, "LINX_DOCKER_IMAGE_URI", "LinxImageAsset", "quay.io/biocontainers/hmftools-linx:2.0--hdfd78af_0");
    createProcessImageAsset(env, "ISOFOX_DOCKER_IMAGE_URI", "IsofoxImageAsset", "quay.io/biocontainers/hmftools-isofox:1.7.1--hdfd78af_1");
    createProcessImageAsset(env, "AMBER_DOCKER_IMAGE_URI", "AmberImageAsset", "quay.io/biocontainers/hmftools-amber:4.1.1--hdfd78af_0");
    createProcessImageAsset(env, "LILAC_DOCKER_IMAGE_URI", "LilacImageAsset", "quay.io/biocontainers/hmftools-lilac:1.6--hdfd78af_1");
    createProcessImageAsset(env, "STAR_DOCKER_IMAGE_URI", "StarImageAsset", "quay.io/biocontainers/star:2.7.3a--0");
    createProcessImageAsset(env, "PURPLE_DOCKER_IMAGE_URI", "PurpleImageAsset", "quay.io/biocontainers/hmftools-purple:4.1--hdfd78af_0");
    createProcessImageAsset(env, "VIRUSBREAKEND_DOCKER_IMAGE_URI", "VirusBreakendImageAsset", "quay.io/nf-core/gridss:2.13.2--1");
    createProcessImageAsset(env, "GRIDSS_DOCKER_IMAGE_URI", "GridssImageAsset", "quay.io/biocontainers/gridss:2.13.2--h50ea8bc_3");
    createProcessImageAsset(env, "CHORD_DOCKER_IMAGE_URI", "ChordImageAsset", "quay.io/biocontainers/hmftools-chord:2.1.0--hdfd78af_0");
    createProcessImageAsset(env, "LILAC_EXTRACT_INDEX_DOCKER_IMAGE_URI", "LilacExtractIndexImageAsset", "quay.io/biocontainers/mulled-v2-4dde50190ae599f2bb2027cb2c8763ea00fb5084:4163e62e1daead7b7ea0228baece715bec295c22-0");
    createProcessImageAsset(env, "LILAC_REALIGN_READS_DOCKER_IMAGE_URI", "LilacRealignReadsImageAsset", "quay.io/biocontainers/mulled-v2-4dde50190ae599f2bb2027cb2c8763ea00fb5084:4163e62e1daead7b7ea0228baece715bec295c22-0");
    createProcessImageAsset(env, "LILAC_SLICE_DOCKER_IMAGE_URI", "LilacSliceImageAsset", "quay.io/biocontainers/samtools:1.19.2--h50ea8bc_0");
    createProcessImageAsset(env, "BWAMEM2_DOCKER_IMAGE_URI", "BwaMem2ImageAsset", "quay.io/biocontainers/mulled-v2-4dde50190ae599f2bb2027cb2c8763ea00fb5084:4163e62e1daead7b7ea0228baece715bec295c22-0");
    createProcessImageAsset(env, "REDUX_DOCKER_IMAGE_URI", "ReduxImageAsset", "quay.io/biocontainers/hmftools-redux:1.1--hdfd78af_1");
    createProcessImageAsset(env, "VIRUSINTERPRETER_DOCKER_IMAGE_URI", "VirusInterpreterImageAsset", "quay.io/biocontainers/hmftools-virus-interpreter:1.7--hdfd78af_0");
    createProcessImageAsset(env, "SAGE_DOCKER_IMAGE_URI", "SageImageAsset", "quay.io/biocontainers/hmftools-sage:4.0--hdfd78af_0");
    createProcessImageAsset(env, "CUPPA_DOCKER_IMAGE_URI", "CuppaImageAsset", "quay.io/biocontainers/hmftools-cuppa:2.3.1--py311r42hdfd78af_0");
    createProcessImageAsset(env, "ORANGE_DOCKER_IMAGE_URI", "OrangeImageAsset", "quay.io/biocontainers/hmftools-orange:3.7.1--hdfd78af_0");
    createProcessImageAsset(env, "FASTP_DOCKER_IMAGE_URI", "FastpImageAsset", "quay.io/biocontainers/fastp:0.23.4--hadf994f_2");
    createProcessImageAsset(env, "SIGS_DOCKER_IMAGE_URI", "SigsImageAsset", "quay.io/biocontainers/hmftools-sigs:1.2.1--hdfd78af_1");

    const nextflowConfigTemplate = fs.readFileSync(path.join(__dirname, "resources/nextflow_aws.template.config"), { encoding: "utf-8"});
    const nextflowConfigTemplateCompiled = Handlebars.compile(nextflowConfigTemplate);
    const nextflowConfig = nextflowConfigTemplateCompiled(env, { });

    const config = new appconfig.HostedConfiguration(this, 'SampleConfig', {
      application: application,
      deployTo: [environment],
      deploymentStrategy: deploymentStrategy,
      content: appconfig.ConfigurationContent.fromInlineText(nextflowConfig)
    });

    // if a substitution of something like REDUX_DOCKER_IMAGE_URI does not happen - then we will be left with an empty string in the nextflow config
    // as we don't have any real empty strings - we use this to detect missed subs
    // if (nextflowConfig.includes("''"))
    //  throw new Error("a docker image substitution was missed in the nextflow config presumably because of a simple name mismatch");
=======
    }, { });
>>>>>>> 9c8c6397

    // Create job definition for pipeline execution
    const jobDefinition = new batch.EcsJobDefinition(this, "JobDefinition", {
      jobDefinitionName: "oncoanalyser-job-definition",
      container: new batch.EcsEc2ContainerDefinition(
        this,
        "EcsEc2ContainerDefinition",
        {
          cpu: 1,
          image: ContainerImage.fromDockerImageAsset(image),
          command: ["true"],
          memory: cdk.Size.mebibytes(1000),
          jobRole: roleBatchInstancePipeline,
          environment: {
            ONCOANALYSER_NEXTFLOW_CONFIG_APPCONFIG_APPLICATION: application.applicationId,
            ONCOANALYSER_NEXTFLOW_CONFIG_APPCONFIG_ENVIRONMENT: environment.environmentId,
            ONCOANALYSER_NEXTFLOW_CONFIG_APPCONFIG_CONFIGURATION_PROFILE: config.configurationProfileId
          }
        },
      ),
    });
  }

  getLaunchTemplate(args: { securityGroup: ec2.ISecurityGroup; launchTemplateName?: string  }) {
    const userData = ec2.UserData.custom(
      `MIME-Version: 1.0
Content-Type: multipart/mixed; boundary="==BOUNDARY=="

--==BOUNDARY==
Content-Type: text/cloud-config; charset="us-ascii"

packages:
  - btrfs-progs
  - git
  - jq
  - lvm2
  - sed
  - unzip
  - wget

--==BOUNDARY==
Content-Type: text/x-shellscript; charset="us-ascii"

#!/bin/bash
curl https://awscli.amazonaws.com/awscli-exe-linux-x86_64.zip -o /tmp/awscliv2.zip
unzip -q /tmp/awscliv2.zip -d /tmp/

/tmp/aws/install --install-dir /opt/awscliv2/aws-cli/ --bin-dir /opt/awscliv2/bin/
ln -s /opt/awscliv2/bin/aws /usr/local/bin/

git clone https://github.com/awslabs/amazon-ebs-autoscale /tmp/amazon-ebs-autoscale/
(cd /tmp/amazon-ebs-autoscale/ && git checkout 6db0c70)

bash /tmp/amazon-ebs-autoscale/install.sh

rm -rf /tmp/awscliv2.zip /tmp/aws/ /tmp/amazon-ebs-autoscale/
--==BOUNDARY==--`,
    );
    const ltName = args.launchTemplateName ?? "oncoanalyser";
    const constructId = `LaunchTemplate-${ltName}`;
    const launchTemplate = new ec2.LaunchTemplate(
      this,
      constructId,
      {
        launchTemplateName: ltName,
        associatePublicIpAddress: true,
        userData: userData,
        securityGroup: args.securityGroup,
      },
    );

    cdk.Tags.of(launchTemplate).add("Name", ltName);
    return launchTemplate;
  }
}

export type DockerImageBuildProps = {
  ecrRepo: string;
  dockerImageTag: string;
};

export class DockerImageBuild extends Construct {
  public readonly image: ecs.EcrImage;

  constructor(scope: Construct, id: string, props: DockerImageBuildProps) {
    super(scope, id);

    const image = new ecrAssets.DockerImageAsset(this, "DockerImage", {
      directory: path.join(__dirname, "resources"),
    });

    const dockerDestBase = `${Aws.ACCOUNT_ID}.dkr.ecr.${Aws.REGION}.amazonaws.com`;

    new ecrDeployment.ECRDeployment(this, "DeployDockerImage", {
      src: new ecrDeployment.DockerImageName(image.imageUri),
      dest: new ecrDeployment.DockerImageName(
        `${dockerDestBase}/${props.ecrRepo}:${props.dockerImageTag}`,
      ),
    });

    const ecrRepository = ecr.Repository.fromRepositoryName(
      this,
      "EcrRespository",
      props.ecrRepo,
    );
    this.image = ecs.EcrImage.fromEcrRepository(
      ecrRepository,
      props.dockerImageTag,
    );
  }
}<|MERGE_RESOLUTION|>--- conflicted
+++ resolved
@@ -350,8 +350,6 @@
       BATCH_JOB_QUEUE_NAME: jobQueueTask.jobQueueName,
       S3_BUCKET_NAME: props.bucket.bucket,
       S3_BUCKET_REFDATA_PREFIX: props.bucket.refDataPrefix,
-<<<<<<< HEAD
-      BATCH_VOLUME_MOUNT_POINT: BATCH_VOLUME_MOUNT_POINT,
     };
 
       // modules/local/neo/annotate_fusions/main.nf:                   'biocontainers/hmftools-isofox:1.7.1--hdfd78af_1'
@@ -399,9 +397,6 @@
     // as we don't have any real empty strings - we use this to detect missed subs
     // if (nextflowConfig.includes("''"))
     //  throw new Error("a docker image substitution was missed in the nextflow config presumably because of a simple name mismatch");
-=======
-    }, { });
->>>>>>> 9c8c6397
 
     // Create job definition for pipeline execution
     const jobDefinition = new batch.EcsJobDefinition(this, "JobDefinition", {
