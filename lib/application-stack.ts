import { Construct } from "constructs";

import * as path from "path";
import * as fs from "fs";

import * as batch from "aws-cdk-lib/aws-batch";
import * as cdk from "aws-cdk-lib";
import * as ec2 from "aws-cdk-lib/aws-ec2";
import * as ecr from "aws-cdk-lib/aws-ecr";
import * as ecrAssets from "aws-cdk-lib/aws-ecr-assets";
import * as ecs from "aws-cdk-lib/aws-ecs";
import * as iam from "aws-cdk-lib/aws-iam";
import * as s3 from "aws-cdk-lib/aws-s3";
import * as ssm from "aws-cdk-lib/aws-ssm";

import * as Handlebars from "handlebars";
import * as ecrDeployment from "cdk-ecr-deployment";
import { Aws } from "aws-cdk-lib";
import {ContainerImage} from "aws-cdk-lib/aws-ecs";
import {Platform} from "aws-cdk-lib/aws-ecr-assets";

const BATCH_VOLUME_MOUNT_POINT = "/mnt/local_ephemeral/"

export type BucketProps = {
  bucket: string;
  inputPrefix: string;
  outputPrefix: string;
  refDataPrefix: string;
};

export type OncoanalyserProps = {
  vpc?: ec2.IVpc | string;
  pipelineInstanceTypes: ec2.InstanceType[];
  taskInstanceTypes: ec2.InstanceType[];
  maxPipelineCpus: number;
  maxTaskCpus: number;
  bucket: BucketProps;
  docker: DockerImageBuildProps;
};

export class Oncoanalyser extends Construct {
  constructor(scope: Construct, id: string, props: OncoanalyserProps) {
    super(scope, id);

    let vpc;
    if (props.vpc === undefined) {
      vpc = ec2.Vpc.fromLookup(this, "VPC", {
        isDefault: true,
      });
    } else if (typeof props.vpc == "string") {
      vpc = ec2.Vpc.fromLookup(this, "VPC", {
        vpcName: props.vpc,
      });
    } else {
      vpc = props.vpc;
    }

    /// Allows all outbound connections.
    const securityGroup = new ec2.SecurityGroup(this, "SecurityGroup", {
      allowAllOutbound: true,
      description: "oncoanalyser security group",
      vpc,
    });

    // Create Batch resources and co for Nextflow ***task*** jobs
    const roleBatchInstanceTask = new iam.Role(this, "BatchInstanceRoleTask", {
      roleName: "batch-instance-role-task",
      assumedBy: new iam.CompositePrincipal(
        new iam.ServicePrincipal("ec2.amazonaws.com"),
        new iam.ServicePrincipal("ecs-tasks.amazonaws.com"),
      ),
      managedPolicies: [
        iam.ManagedPolicy.fromAwsManagedPolicyName(
          "AmazonSSMManagedInstanceCore",
        ),
        iam.ManagedPolicy.fromAwsManagedPolicyName(
          "service-role/AmazonEC2ContainerServiceforEC2Role",
        ),
      ],
    });

    const launchTemplateTask = this.getLaunchTemplateTask({
      securityGroup: securityGroup,
    });

    const computeEnvironmentTask = new batch.ManagedEc2EcsComputeEnvironment(
      this,
      "ComputeEnvironmentTask",
      {
        allocationStrategy: batch.AllocationStrategy.BEST_FIT,
        instanceRole: roleBatchInstanceTask,
        instanceTypes: props.taskInstanceTypes,
        launchTemplate: launchTemplateTask,
        maxvCpus: props.maxTaskCpus,
        securityGroups: [],
        useOptimalInstanceClasses: false,
        vpc: vpc,
        vpcSubnets: {
          subnetType: ec2.SubnetType.PUBLIC,
        },
      },
    );

    const jobQueueTask = new batch.JobQueue(this, "JobQueueTask", {
      jobQueueName: "oncoanalyser-tasks",
      computeEnvironments: [
        { computeEnvironment: computeEnvironmentTask, order: 1 },
      ],
    });

    // Create Batch resources and co for Nextflow ***pipeline*** jobs
    const roleBatchInstancePipeline = new iam.Role(
      this,
      "BatchInstanceRolePipeline",
      {
        roleName: "batch-instance-role-pipeline",
        assumedBy: new iam.CompositePrincipal(
          new iam.ServicePrincipal("ec2.amazonaws.com"),
          new iam.ServicePrincipal("ecs-tasks.amazonaws.com"),
        ),
        managedPolicies: [
          iam.ManagedPolicy.fromAwsManagedPolicyName("AmazonS3ReadOnlyAccess"),
          iam.ManagedPolicy.fromAwsManagedPolicyName(
            "AmazonSSMManagedInstanceCore",
          ),
          iam.ManagedPolicy.fromAwsManagedPolicyName(
            "service-role/AmazonEC2ContainerServiceforEC2Role",
          ),
        ],
      },
    );

    // NOTE(SW): the below policies are mostly those described by the Nextflow documents, some minor changes have been
    // made so that the access is less permissive

    new iam.Policy(this, "PipelinePolicyBatchJobs", {
      roles: [roleBatchInstancePipeline],
      statements: [
        new iam.PolicyStatement({
          actions: [
            "batch:CancelJob",
            "batch:SubmitJob",
            "batch:TagResource",
            "batch:TerminateJob",
          ],

          resources: [
            jobQueueTask.jobQueueArn,
            `arn:aws:batch:${Aws.REGION}:${Aws.ACCOUNT_ID}:job-definition/nf-*`,
          ],
        }),
      ],
    });

    new iam.Policy(this, "PipelinePolicyBatchGeneral", {
      roles: [roleBatchInstancePipeline],
      statements: [
        new iam.PolicyStatement({
          actions: [
            "batch:ListJobs",
            "batch:DescribeJobs",
            "batch:DescribeJobQueues",
            "batch:DescribeComputeEnvironments",
            "batch:RegisterJobDefinition",
            "batch:DescribeJobDefinitions",
          ],
          resources: ["*"],
        }),
      ],
    });

    new iam.Policy(this, "PipelinePolicyInstances", {
      roles: [roleBatchInstancePipeline],
      statements: [
        new iam.PolicyStatement({
          actions: [
            "ecs:DescribeTasks",
            "ec2:DescribeInstances",
            "ec2:DescribeInstanceTypes",
            "ec2:DescribeInstanceAttribute",
            "ecs:DescribeContainerInstances",
            "ec2:DescribeInstanceStatus",
          ],
          resources: ["*"],
        }),
      ],
    });

    new iam.Policy(this, "PipelinePolicyECR", {
      roles: [roleBatchInstancePipeline],
      statements: [
        new iam.PolicyStatement({
          actions: [
            "ecr:GetAuthorizationToken",
            "ecr:BatchCheckLayerAvailability",
            "ecr:GetDownloadUrlForLayer",
            "ecr:GetRepositoryPolicy",
            "ecr:DescribeRepositories",
            "ecr:ListImages",
            "ecr:DescribeImages",
            "ecr:BatchGetImage",
            "ecr:GetLifecyclePolicy",
            "ecr:GetLifecyclePolicyPreview",
            "ecr:ListTagsForResource",
            "ecr:DescribeImageScanFindings",
          ],
          resources: ["*"],
        }),
      ],
    });

    new iam.Policy(this, "PipelinePolicyCloudWatchLogEvents", {
      roles: [roleBatchInstancePipeline],
      statements: [
        new iam.PolicyStatement({
          actions: ["logs:GetLogEvents"],
          resources: [
            `arn:aws:logs:${Aws.REGION}:${Aws.ACCOUNT_ID}:log-group:/aws/batch/job/:nf-*`,
          ],
        }),
      ],
    });

    roleBatchInstancePipeline.attachInlinePolicy(
      new iam.Policy(this, "PipelinePolicyPassRole", {
        statements: [
          new iam.PolicyStatement({
            actions: ["iam:PassRole"],
            resources: [roleBatchInstanceTask.roleArn],
          }),
        ],
      }),
    );

    const launchTemplatePipeline = this.getLaunchTemplatePipeline({
      securityGroup: securityGroup,
    });

    const computeEnvironmentPipeline =
      new batch.ManagedEc2EcsComputeEnvironment(
        this,
        "ComputeEnvironmentPipeline",
        {
          allocationStrategy: batch.AllocationStrategy.BEST_FIT,
          instanceRole: roleBatchInstancePipeline,
          instanceTypes: props.pipelineInstanceTypes,
          launchTemplate: launchTemplatePipeline,
          maxvCpus: props.maxPipelineCpus,
          securityGroups: [],
          useOptimalInstanceClasses: false,
          vpc: vpc,
          vpcSubnets: {
            subnetType: ec2.SubnetType.PUBLIC,
          },
        },
      );

    const jobQueuePipeline = new batch.JobQueue(this, "JobQueuePipeline", {
      jobQueueName: "oncoanalyser-pipeline",
      computeEnvironments: [
        { computeEnvironment: computeEnvironmentPipeline, order: 1 },
      ],
    });

    // Create Docker image and deploy
    const image = new ecrAssets.DockerImageAsset(this, 'DockerImage', {
      directory: path.join(__dirname, 'resources'),
      platform: Platform.LINUX_AMD64
    });

    // Bucket permissions
    const nfBucket = s3.Bucket.fromBucketName(
      this,
      "S3Bucket",
      props.bucket.bucket,
    );

    nfBucket.grantRead(
      roleBatchInstancePipeline,
      `${props.bucket.inputPrefix}/*`,
    );
    nfBucket.grantRead(roleBatchInstanceTask, `${props.bucket.inputPrefix}/*`);

    nfBucket.grantRead(
      roleBatchInstancePipeline,
      `${props.bucket.refDataPrefix}/*`,
    );
    nfBucket.grantRead(
      roleBatchInstanceTask,
      `${props.bucket.refDataPrefix}/*`,
    );

    nfBucket.grantReadWrite(
      roleBatchInstancePipeline,
      `${props.bucket.outputPrefix}/*`,
    );
    nfBucket.grantReadWrite(
      roleBatchInstanceTask,
      `${props.bucket.outputPrefix}/*`,
    );

    const nextflowConfigTemplate = fs.readFileSync(path.join(__dirname, "resources/nextflow_aws.template.config"), { encoding: "utf-8"});

    const nextflowConfigTemplateCompiled = Handlebars.compile(nextflowConfigTemplate);

    const nextflowConfig = nextflowConfigTemplateCompiled({
      BATCH_INSTANCE_TASK_ROLE_ARN: roleBatchInstanceTask.roleArn,
      BATCH_JOB_QUEUE_NAME: jobQueueTask.jobQueueName,
      S3_BUCKET_NAME: props.bucket.bucket,
      S3_BUCKET_REFDATA_PREFIX: props.bucket.refDataPrefix,
      BATCH_VOLUME_MOUNT_POINT: BATCH_VOLUME_MOUNT_POINT
    }, { });

    // Create job definition for pipeline execution
    const jobDefinition = new batch.EcsJobDefinition(this, "JobDefinition", {
      jobDefinitionName: "oncoanalyser-job-definition",
      container: new batch.EcsEc2ContainerDefinition(
        this,
        "EcsEc2ContainerDefinition",
        {
          cpu: 1,
          image: ContainerImage.fromDockerImageAsset(image),
          command: ["true"],
          memory: cdk.Size.mebibytes(1000),
          jobRole: roleBatchInstancePipeline,
          environment: {
            ONCOANALYSER_NEXTFLOW_CONFIG_BASE64: Buffer.from(nextflowConfig).toString('base64')
          }
        },
      ),
    });
  }

  getLaunchTemplateTask(args: { securityGroup: ec2.ISecurityGroup }) {
    const userData = ec2.UserData.custom(
      `MIME-Version: 1.0
Content-Type: multipart/mixed; boundary="==BOUNDARY=="

--==BOUNDARY==
Content-Type: text/x-shellscript; charset="us-ascii"

#!/bin/bash
mkdir -p ${BATCH_VOLUME_MOUNT_POINT}
mkfs.ext4 /dev/nvme1n1
mount /dev/nvme1n1 ${BATCH_VOLUME_MOUNT_POINT}
chmod 777 ${BATCH_VOLUME_MOUNT_POINT}

--==BOUNDARY==--`,
    );

    const launchTemplate = new ec2.LaunchTemplate(this, "LaunchTemplateTask", {
      launchTemplateName: "oncoanalyser-task",
      associatePublicIpAddress: true,
      userData: userData,
      securityGroup: args.securityGroup,
    });

<<<<<<< HEAD
    cdk.Tags.of(launchTemplate).add('Name', 'oncoanalyser-task');
=======
    cdk.Tags.of(launchTemplate).add("Name", "nextflow-task");
>>>>>>> 9cf401aa
    return launchTemplate;
  }

  getLaunchTemplatePipeline(args: { securityGroup: ec2.ISecurityGroup }) {
    const userData = ec2.UserData.custom(
      `MIME-Version: 1.0
Content-Type: multipart/mixed; boundary="==BOUNDARY=="

--==BOUNDARY==
Content-Type: text/cloud-config; charset="us-ascii"

packages:
  - btrfs-progs
  - git
  - jq
  - lvm2
  - sed
  - unzip
  - wget

--==BOUNDARY==
Content-Type: text/x-shellscript; charset="us-ascii"

#!/bin/bash
curl https://awscli.amazonaws.com/awscli-exe-linux-x86_64.zip -o /tmp/awscliv2.zip
unzip -q /tmp/awscliv2.zip -d /tmp/

/tmp/aws/install --install-dir /opt/awscliv2/aws-cli/ --bin-dir /opt/awscliv2/bin/
ln -s /opt/awscliv2/bin/aws /usr/local/bin/

git clone https://github.com/awslabs/amazon-ebs-autoscale /tmp/amazon-ebs-autoscale/
(cd /tmp/amazon-ebs-autoscale/ && git checkout 6db0c70)

bash /tmp/amazon-ebs-autoscale/install.sh

rm -rf /tmp/awscliv2.zip /tmp/aws/ /tmp/amazon-ebs-autoscale/
--==BOUNDARY==--`,
    );

    const launchTemplate = new ec2.LaunchTemplate(
      this,
      "LaunchTemplatePipeline",
      {
        launchTemplateName: "oncoanalyser-pipeline",
        associatePublicIpAddress: true,
        userData: userData,
        securityGroup: args.securityGroup,
      },
    );

<<<<<<< HEAD
    cdk.Tags.of(launchTemplate).add('Name', 'oncoanalyser-pipeline');
=======
    cdk.Tags.of(launchTemplate).add("Name", "nextflow-pipeline");
>>>>>>> 9cf401aa
    return launchTemplate;
  }
}

export type DockerImageBuildProps = {
  ecrRepo: string;
  dockerImageTag: string;
};

export class DockerImageBuild extends Construct {
  public readonly image: ecs.EcrImage;

  constructor(scope: Construct, id: string, props: DockerImageBuildProps) {
    super(scope, id);

    const image = new ecrAssets.DockerImageAsset(this, "DockerImage", {
      directory: path.join(__dirname, "resources"),
    });

    const dockerDestBase = `${Aws.ACCOUNT_ID}.dkr.ecr.${Aws.REGION}.amazonaws.com`;

    new ecrDeployment.ECRDeployment(this, "DeployDockerImage", {
      src: new ecrDeployment.DockerImageName(image.imageUri),
      dest: new ecrDeployment.DockerImageName(
        `${dockerDestBase}/${props.ecrRepo}:${props.dockerImageTag}`,
      ),
    });

    const ecrRepository = ecr.Repository.fromRepositoryName(
      this,
      "EcrRespository",
      props.ecrRepo,
    );
    this.image = ecs.EcrImage.fromEcrRepository(
      ecrRepository,
      props.dockerImageTag,
    );
  }
}<|MERGE_RESOLUTION|>--- conflicted
+++ resolved
@@ -355,11 +355,7 @@
       securityGroup: args.securityGroup,
     });
 
-<<<<<<< HEAD
     cdk.Tags.of(launchTemplate).add('Name', 'oncoanalyser-task');
-=======
-    cdk.Tags.of(launchTemplate).add("Name", "nextflow-task");
->>>>>>> 9cf401aa
     return launchTemplate;
   }
 
@@ -410,11 +406,7 @@
       },
     );
 
-<<<<<<< HEAD
     cdk.Tags.of(launchTemplate).add('Name', 'oncoanalyser-pipeline');
-=======
-    cdk.Tags.of(launchTemplate).add("Name", "nextflow-pipeline");
->>>>>>> 9cf401aa
     return launchTemplate;
   }
 }
