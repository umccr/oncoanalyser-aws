plugins {
  id 'nf-amazon'
}

fusion {
  enabled = true
}

wave {
  enabled = true
}

aws {
  batch {
    jobRole = '{{BATCH_INSTANCE_TASK_ROLE_ARN}}'
    volumes = '{{BATCH_VOLUME_MOUNT_POINT}}:/tmp/'
  }
}

params {

  max_fastq_records = 0

  genomes {

    GRCh37_hmf {
      fasta         = 's3://__S3_BUCKET_NAME__/__S3_BUCKET_REFDATA_PREFIX__/genomes/GRCh37_hmf/Homo_sapiens.GRCh37.GATK.illumina.fasta'
      fai           = 's3://__S3_BUCKET_NAME__/__S3_BUCKET_REFDATA_PREFIX__/genomes/GRCh37_hmf/samtools_index/1.16/Homo_sapiens.GRCh37.GATK.illumina.fasta.fai'
      dict          = 's3://__S3_BUCKET_NAME__/__S3_BUCKET_REFDATA_PREFIX__/genomes/GRCh37_hmf/samtools_index/1.16/Homo_sapiens.GRCh37.GATK.illumina.fasta.dict'
      img           = 's3://__S3_BUCKET_NAME__/__S3_BUCKET_REFDATA_PREFIX__/genomes/GRCh37_hmf/bwa_index_image/0.7.17-r1188/Homo_sapiens.GRCh37.GATK.illumina.fasta.img'
      bwamem2_index = 's3://__S3_BUCKET_NAME__/__S3_BUCKET_REFDATA_PREFIX__/genomes/GRCh37_hmf/bwa-mem2_index/2.2.1/'
      gridss_index  = 's3://__S3_BUCKET_NAME__/__S3_BUCKET_REFDATA_PREFIX__/genomes/GRCh37_hmf/gridss_index/2.13.2/'
      star_index    = 's3://__S3_BUCKET_NAME__/__S3_BUCKET_REFDATA_PREFIX__/genomes/GRCh37_hmf/star_index/gencode_19/2.7.3a/'
    }

    GRCh38_hmf {
<<<<<<< HEAD
      fasta         = 's3://__S3_BUCKET_NAME__/__S3_BUCKET_REFDATA_PREFIX__/genomes/GRCh38_hmf/GCA_000001405.15_GRCh38_no_alt_analysis_set.fna'
      fai           = 's3://__S3_BUCKET_NAME__/__S3_BUCKET_REFDATA_PREFIX__/genomes/GRCh38_hmf/samtools_index/1.16/GCA_000001405.15_GRCh38_no_alt_analysis_set.fna.fai'
      dict          = 's3://__S3_BUCKET_NAME__/__S3_BUCKET_REFDATA_PREFIX__/genomes/GRCh38_hmf/samtools_index/1.16/GCA_000001405.15_GRCh38_no_alt_analysis_set.fna.dict'
      img           = 's3://__S3_BUCKET_NAME__/__S3_BUCKET_REFDATA_PREFIX__/genomes/GRCh38_hmf/bwa_index_image/0.7.17-r1188/GCA_000001405.15_GRCh38_no_alt_analysis_set.fna.img'
      bwamem2_index = 's3://__S3_BUCKET_NAME__/__S3_BUCKET_REFDATA_PREFIX__/genomes/GRCh38_hmf/bwa-mem2_index/2.2.1/'
      gridss_index  = 's3://__S3_BUCKET_NAME__/__S3_BUCKET_REFDATA_PREFIX__/genomes/GRCh38_hmf/gridss_index/2.13.2/'
      star_index    = 's3://__S3_BUCKET_NAME__/__S3_BUCKET_REFDATA_PREFIX__/genomes/GRCh38_hmf/star_index/gencode_38/2.7.3a/'
=======
      fasta         = 's3://{{S3_BUCKET_NAME}}/{{S3_BUCKET_REFDATA_PREFIX}}/genomes/GRCh38_hmf/GCA_000001405.15_GRCh38_no_alt_analysis_set.fna'
      fai           = 's3://{{S3_BUCKET_NAME}}/{{S3_BUCKET_REFDATA_PREFIX}}/genomes/GRCh38_hmf/samtools_index/1.16/GCA_000001405.15_GRCh38_no_alt_analysis_set.fna.fai'
      dict          = 's3://{{S3_BUCKET_NAME}}/{{S3_BUCKET_REFDATA_PREFIX}}/genomes/GRCh38_hmf/samtools_index/1.16/GCA_000001405.15_GRCh38_no_alt_analysis_set.fna.dict'
      img           = 's3://{{S3_BUCKET_NAME}}/{{S3_BUCKET_REFDATA_PREFIX}}/genomes/GRCh38_hmf/bwa_index_image/0.7.17-r1188/GCA_000001405.15_GRCh38_no_alt_analysis_set.fna.img'
      bwamem2_index = 's3://{{S3_BUCKET_NAME}}/{{S3_BUCKET_REFDATA_PREFIX}}/genomes/GRCh38_hmf/gridss_index/2.13.2/'
      gridss_index  = 's3://{{S3_BUCKET_NAME}}/{{S3_BUCKET_REFDATA_PREFIX}}/genomes/GRCh38_hmf/gridss_index/2.13.2/'
      star_index    = 's3://{{S3_BUCKET_NAME}}/{{S3_BUCKET_REFDATA_PREFIX}}/genomes/GRCh38_hmf/bwa-mem2_index/2.2.1/'
>>>>>>> 9cf401aa
    }

  }

}

process {
  executor = 'awsbatch'
  scratch = false

  // NOTE(SW): using docker.runOptions in 23.10.01 causes `--network host` to be included twice, triggering an error in Docker
  containerOptions = '--network host'

  resourceLabels = {
    return [
      'Stack': 'OncoanalyserStack',
      'JobName': task.process,
    ]
  }

<<<<<<< HEAD
  // NOTE(SW): to be used in dev only
  resourceLimits = [
    cpus: 4,
    memory: 30.GB,
    time: 6.hour,
  ]

  queue = '__BATCH_JOB_QUEUE_NAME__'
=======
  queue = '{{BATCH_JOB_QUEUE_NAME}}'
>>>>>>> 9cf401aa

  withName: 'FASTP' {
    cpus = 16
    memory = 30.GB
  }

  withName: 'BWAMEM2_ALIGN' {
    cpus = 32
    memory = 60.GB
  }

  withName: 'REDUX' {
    cpus = 16
    memory = 120.GB
  }

  withName: 'STAR_ALIGN' {
    cpus = 8
    memory = 60.GB
  }

  withName: 'SAMTOOLS_SORT' {
    cpus = 8
    memory = 30.GB
  }

  withName: 'SAMBAMBA_MERGE' {
    cpus = 8
    memory = 30.GB
  }

  withName: 'GATK4_MARKDUPLICATES' {
    cpus = 8
    memory = 30.GB
  }

  withName: 'AMBER' {
    cpus = 8
    memory = 30.GB
  }

  withName: 'COBALT' {
    cpus = 8
    memory = 30.GB
  }

  withName: 'ESVEE_PREP' {
    errorStrategy = 'retry'
    maxRetries = 1

    cpus =   { task.attempt == 1 ? 16    : 8      }
    memory = { task.attempt == 1 ? 60.GB : 122.GB }
  }

  withName: 'ESVEE_PREP' {
    errorStrategy = 'retry'
    maxRetries = 1

    time = 12.h

    cpus = 16
    memory = { task.attempt == 1 ? 30.GB : 122.GB }
  }

  withName: 'ESVEE_CALL' {
    cpus = 16
    memory = 30.GB
  }

  withName: 'ESVEE_DEPTH_ANNOTATOR' {
    errorStrategy = 'retry'
    maxRetries = 1

    cpus =   { task.attempt == 1 ? 16    : 8      }
    memory = { task.attempt == 1 ? 60.GB : 122.GB }
  }

  withName: '.*:GRIPSS_FILTERING:(?:GERMLINE|SOMATIC)' {
    cpus = 4
    memory = 30.GB
  }

  withName: '.*:SAGE_CALLING:GERMLINE' {
    cpus = 4
    memory = 30.GB
  }

  withName: '.*:SAGE_CALLING:SOMATIC' {
    cpus = 16
    memory = 30.GB
  }

  withName: '.*:SAGE_APPEND:(?:GERMLINE|SOMATIC)' {
    cpus = 2
    memory = 14.GB
  }

  withName: '.*:PAVE_ANNOTATION:GERMLINE' {
    cpus = 2
    memory = 14.GB
  }

  // NOTE(SW): PAVE somatic uses a significant amount of memory, runtime is usually less than 5-10 minutes

  withName: '.*:PAVE_ANNOTATION:SOMATIC' {
    cpus = 4
    memory = 30.GB
  }

  withName: 'PURPLE' {
    errorStrategy = 'retry'
    maxRetries = 1

    cpus =   { task.attempt == 1 ? 4     : 8     }
    memory = { task.attempt == 1 ? 30.GB : 60.GB }
  }

  withName: '.*:LINX_ANNOTATION:(?:GERMLINE|SOMATIC)' {
    cpus = 1
    memory = 12.GB
  }

  withName: '.*:LINX_PLOTTING:VISUALISER' {
    errorStrategy = 'retry'
    maxRetries = 1

    cpus = 8
    memory = 60.GB
  }

  withName: '.*:LINX_PLOTTING:REPORT' {
    cpus = 1
    memory = 12.GB
  }

  withName: 'BAMTOOLS' {
    cpus = 8
    memory = 30.GB
    time = 24.h
  }

  withName: 'CHORD' {
    cpus = 1
    memory = 12.GB
  }

  withName: 'LILAC' {
    cpus = 4
    memory = 30.GB
  }

  withName: '.*:LILAC_CALLING:EXTRACTCONTIG' {
    cpus = 4
    memory = 30.GB
  }

  withName: '.*:LILAC_CALLING:REALIGNREADS' {
    cpus = 4
    memory = 30.GB
  }

  withName: '.*:LILAC_CALLING:SLICEBAM' {
    cpus = 4
    memory = 30.GB
  }

  withName: 'SIGS' {
    cpus = 1
    memory = 12.GB
  }

  withName: 'VIRUSBREAKEND' {
    cpus = 8
    memory = 60.GB
  }

  withName: 'VIRUSINTERPRETER' {
    cpus = 1
    memory = 12.GB
  }

  withName: 'ISOFOX' {
    cpus = 8
    memory = 30.GB
  }

  withName: 'CUPPA' {
    cpus = 1
    memory = 12.GB
  }

  withName: 'ORANGE' {
    cpus = 1
    memory = 12.GB
  }

  withName: 'CUSTOM_DUMPSOFTWAREVERSIONS' {
    cpus = 1
    memory = 12.GB
  }

}<|MERGE_RESOLUTION|>--- conflicted
+++ resolved
@@ -24,33 +24,23 @@
   genomes {
 
     GRCh37_hmf {
-      fasta         = 's3://__S3_BUCKET_NAME__/__S3_BUCKET_REFDATA_PREFIX__/genomes/GRCh37_hmf/Homo_sapiens.GRCh37.GATK.illumina.fasta'
-      fai           = 's3://__S3_BUCKET_NAME__/__S3_BUCKET_REFDATA_PREFIX__/genomes/GRCh37_hmf/samtools_index/1.16/Homo_sapiens.GRCh37.GATK.illumina.fasta.fai'
-      dict          = 's3://__S3_BUCKET_NAME__/__S3_BUCKET_REFDATA_PREFIX__/genomes/GRCh37_hmf/samtools_index/1.16/Homo_sapiens.GRCh37.GATK.illumina.fasta.dict'
-      img           = 's3://__S3_BUCKET_NAME__/__S3_BUCKET_REFDATA_PREFIX__/genomes/GRCh37_hmf/bwa_index_image/0.7.17-r1188/Homo_sapiens.GRCh37.GATK.illumina.fasta.img'
-      bwamem2_index = 's3://__S3_BUCKET_NAME__/__S3_BUCKET_REFDATA_PREFIX__/genomes/GRCh37_hmf/bwa-mem2_index/2.2.1/'
-      gridss_index  = 's3://__S3_BUCKET_NAME__/__S3_BUCKET_REFDATA_PREFIX__/genomes/GRCh37_hmf/gridss_index/2.13.2/'
-      star_index    = 's3://__S3_BUCKET_NAME__/__S3_BUCKET_REFDATA_PREFIX__/genomes/GRCh37_hmf/star_index/gencode_19/2.7.3a/'
+      fasta         = 's3://{{S3_BUCKET_NAME}}/{{S3_BUCKET_REFDATA_PREFIX}}/genomes/GRCh37_hmf/Homo_sapiens.GRCh37.GATK.illumina.fasta'
+      fai           = 's3://{{S3_BUCKET_NAME}}/{{S3_BUCKET_REFDATA_PREFIX}}/genomes/GRCh37_hmf/samtools_index/1.16/Homo_sapiens.GRCh37.GATK.illumina.fasta.fai'
+      dict          = 's3://{{S3_BUCKET_NAME}}/{{S3_BUCKET_REFDATA_PREFIX}}/genomes/GRCh37_hmf/samtools_index/1.16/Homo_sapiens.GRCh37.GATK.illumina.fasta.dict'
+      img           = 's3://{{S3_BUCKET_NAME}}/{{S3_BUCKET_REFDATA_PREFIX}}/genomes/GRCh37_hmf/bwa_index_image/0.7.17-r1188/Homo_sapiens.GRCh37.GATK.illumina.fasta.img'
+      bwamem2_index = 's3://{{S3_BUCKET_NAME}}/{{S3_BUCKET_REFDATA_PREFIX}}/genomes/GRCh37_hmf/bwa-mem2_index/2.2.1/'
+      gridss_index  = 's3://{{S3_BUCKET_NAME}}/{{S3_BUCKET_REFDATA_PREFIX}}/genomes/GRCh37_hmf/gridss_index/2.13.2/'
+      star_index    = 's3://{{S3_BUCKET_NAME}}/{{S3_BUCKET_REFDATA_PREFIX}}/genomes/GRCh37_hmf/star_index/gencode_19/2.7.3a/'
     }
 
     GRCh38_hmf {
-<<<<<<< HEAD
-      fasta         = 's3://__S3_BUCKET_NAME__/__S3_BUCKET_REFDATA_PREFIX__/genomes/GRCh38_hmf/GCA_000001405.15_GRCh38_no_alt_analysis_set.fna'
-      fai           = 's3://__S3_BUCKET_NAME__/__S3_BUCKET_REFDATA_PREFIX__/genomes/GRCh38_hmf/samtools_index/1.16/GCA_000001405.15_GRCh38_no_alt_analysis_set.fna.fai'
-      dict          = 's3://__S3_BUCKET_NAME__/__S3_BUCKET_REFDATA_PREFIX__/genomes/GRCh38_hmf/samtools_index/1.16/GCA_000001405.15_GRCh38_no_alt_analysis_set.fna.dict'
-      img           = 's3://__S3_BUCKET_NAME__/__S3_BUCKET_REFDATA_PREFIX__/genomes/GRCh38_hmf/bwa_index_image/0.7.17-r1188/GCA_000001405.15_GRCh38_no_alt_analysis_set.fna.img'
-      bwamem2_index = 's3://__S3_BUCKET_NAME__/__S3_BUCKET_REFDATA_PREFIX__/genomes/GRCh38_hmf/bwa-mem2_index/2.2.1/'
-      gridss_index  = 's3://__S3_BUCKET_NAME__/__S3_BUCKET_REFDATA_PREFIX__/genomes/GRCh38_hmf/gridss_index/2.13.2/'
-      star_index    = 's3://__S3_BUCKET_NAME__/__S3_BUCKET_REFDATA_PREFIX__/genomes/GRCh38_hmf/star_index/gencode_38/2.7.3a/'
-=======
       fasta         = 's3://{{S3_BUCKET_NAME}}/{{S3_BUCKET_REFDATA_PREFIX}}/genomes/GRCh38_hmf/GCA_000001405.15_GRCh38_no_alt_analysis_set.fna'
       fai           = 's3://{{S3_BUCKET_NAME}}/{{S3_BUCKET_REFDATA_PREFIX}}/genomes/GRCh38_hmf/samtools_index/1.16/GCA_000001405.15_GRCh38_no_alt_analysis_set.fna.fai'
       dict          = 's3://{{S3_BUCKET_NAME}}/{{S3_BUCKET_REFDATA_PREFIX}}/genomes/GRCh38_hmf/samtools_index/1.16/GCA_000001405.15_GRCh38_no_alt_analysis_set.fna.dict'
       img           = 's3://{{S3_BUCKET_NAME}}/{{S3_BUCKET_REFDATA_PREFIX}}/genomes/GRCh38_hmf/bwa_index_image/0.7.17-r1188/GCA_000001405.15_GRCh38_no_alt_analysis_set.fna.img'
-      bwamem2_index = 's3://{{S3_BUCKET_NAME}}/{{S3_BUCKET_REFDATA_PREFIX}}/genomes/GRCh38_hmf/gridss_index/2.13.2/'
+      bwamem2_index = 's3://{{S3_BUCKET_NAME}}/{{S3_BUCKET_REFDATA_PREFIX}}/genomes/GRCh38_hmf/bwa-mem2_index/2.2.1/'
       gridss_index  = 's3://{{S3_BUCKET_NAME}}/{{S3_BUCKET_REFDATA_PREFIX}}/genomes/GRCh38_hmf/gridss_index/2.13.2/'
-      star_index    = 's3://{{S3_BUCKET_NAME}}/{{S3_BUCKET_REFDATA_PREFIX}}/genomes/GRCh38_hmf/bwa-mem2_index/2.2.1/'
->>>>>>> 9cf401aa
+      star_index    = 's3://{{S3_BUCKET_NAME}}/{{S3_BUCKET_REFDATA_PREFIX}}/genomes/GRCh38_hmf/star_index/gencode_38/2.7.3a/'
     }
 
   }
@@ -71,7 +61,6 @@
     ]
   }
 
-<<<<<<< HEAD
   // NOTE(SW): to be used in dev only
   resourceLimits = [
     cpus: 4,
@@ -79,10 +68,7 @@
     time: 6.hour,
   ]
 
-  queue = '__BATCH_JOB_QUEUE_NAME__'
-=======
   queue = '{{BATCH_JOB_QUEUE_NAME}}'
->>>>>>> 9cf401aa
 
   withName: 'FASTP' {
     cpus = 16
