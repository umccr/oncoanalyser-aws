--- conflicted
+++ resolved
@@ -43,34 +43,6 @@
 # Nextflow config comes from an environment variable prepared by the deploying CDK
 echo $ONCOANALYSER_NEXTFLOW_CONFIG_BASE64 | base64 --decode > aws.config
 
-# Prepare AWS configuration file
-<<<<<<< HEAD
-get_ssm_parameter_value() {
-  aws ssm get-parameter \
-    --name ${1} \
-    --output json |
-  jq --raw-output '.Parameter | .Value'
-}
-=======
-#get_ssm_parameter_value() {
-#  aws ssm get-parameter \
-#    --name "$1" \
-#    --output json |
-#  jq --raw-output '.Parameter | .Value'
-#}
->>>>>>> 9cf401aa
-
-#sed \
-#  --regexp-extended \
-#  --expression \
-#    "
-#      s#__BATCH_INSTANCE_ROLE__#$(get_ssm_parameter_value /oncoanalyser_stack/batch_instance_task_role_arn)#g;
-#      s#__S3_BUCKET_NAME__#$(get_ssm_parameter_value /oncoanalyser_stack/s3_bucket_name)#g;
-#      s#__S3_BUCKET_REFDATA_PREFIX__#$(get_ssm_parameter_value /oncoanalyser_stack/s3_refdata_prefix)#g;
-#      s#__BATCH_JOB_QUEUE_NAME__#$(get_ssm_parameter_value /oncoanalyser_stack/batch_job_queue_name)#g;
-#    " \
-#  /root/pipeline/other/nextflow_aws.template.config > aws.config
-
 # Set additional Nextflow arguments
 nf_arg_stub=''
 if [[ -n ${stub_run:-} ]]; then
