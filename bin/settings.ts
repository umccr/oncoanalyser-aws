--- conflicted
+++ resolved
@@ -5,7 +5,6 @@
  * Configurable settings for the oncoanalyser construct.
  */
 export const SETTINGS: OncoanalyserProps = {
-<<<<<<< HEAD
   bucket: {
     bucket: "umccr-temp-dev",
     inputPrefix: "inputs",
@@ -25,31 +24,7 @@
     ec2.InstanceType.of(ec2.InstanceClass.R6A, ec2.InstanceSize.LARGE),
   ],
   taskInstanceTypes: [
-    ec2.InstanceType.of(ec2.InstanceClass.R6ID, ec2.InstanceSize.LARGE),
+    ec2.InstanceType.of(ec2.InstanceClass.R6I, ec2.InstanceSize.LARGE),
   ],
   vpc: undefined,
-=======
-    bucket: {
-        bucket: "umccr-temp-dev",
-        inputPrefix: "inputs",
-        outputPrefix: "outputs",
-        refDataPrefix: "refdata",
-    },
-    docker: {
-        ecrRepo: "oncoanalyser",
-        dockerImageTag: "latest-pmcc",
-    },
-    // NOTE(SW): temporary reduction for testing during dev
-    //maxPipelineCpus: 64,
-    //maxTaskCpus: 256,
-    maxPipelineCpus: 2,
-    maxTaskCpus: 4,
-    pipelineInstanceTypes: [
-        ec2.InstanceType.of(ec2.InstanceClass.R6A, ec2.InstanceSize.LARGE),
-    ],
-    taskInstanceTypes: [
-        ec2.InstanceType.of(ec2.InstanceClass.R6I, ec2.InstanceSize.LARGE),
-    ],
-    vpc: undefined,
->>>>>>> 9c8c6397
 };